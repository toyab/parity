--- conflicted
+++ resolved
@@ -321,12 +321,8 @@
     - stable
     - triggers
   script:
-<<<<<<< HEAD
     - export COMMIT=$(git rev-parse HEAD)
     - export PLATFORM=x86_64-apple-darwin
-    - cargo build -j 8 --release -p ethstore #$CARGOFLAGS
-=======
->>>>>>> a74bce2c
     - cargo build -j 8 --release #$CARGOFLAGS
     - cargo build -j 8 --release -p ethstore #$CARGOFLAGS
     - rm -rf parity.md5
@@ -368,12 +364,8 @@
     - set RUST_BACKTRACE=1
     - set RUSTFLAGS=%RUSTFLAGS%
     - rustup default stable-x86_64-pc-windows-msvc
-<<<<<<< HEAD
-    - cargo build -j 8 --release #%CARGOFLAGS%
+    - cargo build --release #%CARGOFLAGS%
     - FOR /F "delims=" %i IN ('target\release\parity.exe tools hash target\release\parity.exe') DO set SHA3=%i
-=======
-    - cargo build --release #%CARGOFLAGS%
->>>>>>> a74bce2c
     - curl -sL --url "https://github.com/ethcore/win-build/raw/master/SimpleFC.dll" -o nsis\SimpleFC.dll
     - curl -sL --url "https://github.com/ethcore/win-build/raw/master/vc_redist.x64.exe" -o nsis\vc_redist.x64.exe
     - signtool sign /f %keyfile% /p %certpass% target\release\parity.exe
