// Copyright 2015-2017 Parity Technologies (UK) Ltd.
// This file is part of Parity.

// Parity is free software: you can redistribute it and/or modify
// it under the terms of the GNU General Public License as published by
// the Free Software Foundation, either version 3 of the License, or
// (at your option) any later version.

// Parity is distributed in the hope that it will be useful,
// but WITHOUT ANY WARRANTY; without even the implied warranty of
// MERCHANTABILITY or FITNESS FOR A PARTICULAR PURPOSE.  See the
// GNU General Public License for more details.

// You should have received a copy of the GNU General Public License
// along with Parity.  If not, see <http://www.gnu.org/licenses/>.

import { action, computed, observable, transaction } from 'mobx';

import apiutil from '~/api/util';

import ERRORS from './errors';

const FAKEPATH = 'C:\\fakepath\\';
const STAGE_SELECT_TYPE = 0;
const STAGE_CREATE = 1;
const STAGE_INFO = 2;

export default class Store {
  @observable accounts = null;
  @observable address = null;
  @observable createType = 'fromNew';
  @observable description = '';
  @observable gethAccountsAvailable = [];
  @observable gethAddresses = [];
  @observable gethImported = [];
  @observable isBusy = false;
  @observable isWindowsPhrase = false;
  @observable name = '';
  @observable nameError = ERRORS.noName;
  @observable password = '';
  @observable passwordHint = '';
  @observable passwordRepeat = '';
  @observable phrase = '';
  @observable qrAddress = null;
  @observable rawKey = '';
  @observable rawKeyError = ERRORS.nokey;
  @observable stage = STAGE_SELECT_TYPE;
  @observable vaultName = '';
  @observable walletFile = '';
  @observable walletFileError = ERRORS.noFile;
  @observable walletJson = '';

  constructor (api, accounts, loadGeth = true) {
    this._api = api;
    this.accounts = Object.assign({}, accounts);

    if (loadGeth) {
      this.loadAvailableGethAccounts();
    }
  }

  @computed get canCreate () {
    switch (this.createType) {
      case 'fromGeth':
        return this.gethAddresses.length !== 0;

      case 'fromJSON':
      case 'fromPresale':
        return !(this.nameError || this.walletFileError);

      case 'fromNew':
        return !(this.nameError || this.passwordRepeatError);

      case 'fromPhrase':
        return !(this.nameError || this.passwordRepeatError);

      case 'fromQr':
        return this.qrAddressValid && !this.nameError;

      case 'fromRaw':
        return !(this.nameError || this.passwordRepeatError || this.rawKeyError);

      default:
        return false;
    }
  }

  @computed get passwordRepeatError () {
    return this.password === this.passwordRepeat
      ? null
      : ERRORS.noMatchPassword;
  }

  @computed get qrAddressValid () {
    return this._api.util.isAddressValid(this.qrAddress);
  }

  @action clearErrors = () => {
    transaction(() => {
      this.description = '';
      this.password = '';
      this.passwordRepeat = '';
      this.phrase = '';
      this.name = '';
      this.nameError = null;
      this.qrAddress = null;
      this.rawKey = '';
      this.rawKeyError = null;
      this.vaultName = '';
      this.walletFile = '';
      this.walletFileError = null;
      this.walletJson = '';
    });
  }

  @action selectGethAccount = (address) => {
    if (this.gethAddresses.includes(address)) {
      this.gethAddresses = this.gethAddresses.filter((_address) => _address !== address);
    } else {
      this.gethAddresses = [address].concat(this.gethAddresses.peek());
    }
  }

  @action setAddress = (address) => {
    this.address = address;
  }

  @action setBusy = (isBusy) => {
    this.isBusy = isBusy;
  }

  @action setCreateType = (createType) => {
    this.clearErrors();
    this.createType = createType;
  }

  @action setDescription = (description) => {
    this.description = description;
  }

  @action setGethAccountsAvailable = (gethAccountsAvailable) => {
    this.gethAccountsAvailable = [].concat(gethAccountsAvailable);
  }

  @action setGethImported = (gethImported) => {
    this.gethImported = gethImported;
  }

  @action setQrAddress = (qrAddress) => {
<<<<<<< HEAD
=======
    if (qrAddress && qrAddress.substr(0, 2) !== '0x') {
      qrAddress = `0x${qrAddress}`;
    }

>>>>>>> a6e8e2bb
    this.qrAddress = qrAddress;
  }

  @action setVaultName = (vaultName) => {
    this.vaultName = vaultName;
  }

  @action setWindowsPhrase = (isWindowsPhrase = false) => {
    this.isWindowsPhrase = isWindowsPhrase;
  }

  @action setName = (name) => {
    let nameError = null;

    if (!name || !name.trim().length) {
      nameError = ERRORS.noName;
    }

    transaction(() => {
      this.name = name;
      this.nameError = nameError;
    });
  }

  @action setPassword = (password) => {
    this.password = password;
  }

  @action setPasswordHint = (passwordHint) => {
    this.passwordHint = passwordHint;
  }

  @action setPasswordRepeat = (passwordRepeat) => {
    this.passwordRepeat = passwordRepeat;
  }

  @action setPhrase = (phrase) => {
    const recoveryPhrase = phrase
      .toLowerCase() // wordlists are lowercase
      .trim() // remove whitespace at both ends
      .replace(/\s/g, ' ') // replace any whitespace with single space
      .replace(/ +/g, ' '); // replace multiple spaces with a single space

    const phraseParts = recoveryPhrase
      .split(' ')
      .map((part) => part.trim())
      .filter((part) => part.length);

    this.phrase = phraseParts.join(' ');
  }

  @action setRawKey = (rawKey) => {
    let rawKeyError = null;

    if (!rawKey || !rawKey.trim().length) {
      rawKeyError = ERRORS.noKey;
    } else if (rawKey.substr(0, 2) !== '0x' || rawKey.substr(2).length !== 64 || !apiutil.isHex(rawKey)) {
      rawKeyError = ERRORS.invalidKey;
    }

    transaction(() => {
      this.rawKey = rawKey;
      this.rawKeyError = rawKeyError;
    });
  }

  @action setStage = (stage) => {
    this.stage = stage;
  }

  @action setWalletFile = (walletFile) => {
    transaction(() => {
      this.walletFile = walletFile.replace(FAKEPATH, '');
      this.walletFileError = ERRORS.noFile;
      this.walletJson = null;
    });
  }

  @action setWalletJson = (walletJson) => {
    transaction(() => {
      this.walletFileError = null;
      this.walletJson = walletJson;
    });
  }

  @action nextStage = () => {
    this.stage++;
  }

  @action prevStage = () => {
    this.stage--;
  }

  createAccount = (vaultStore) => {
    this.setBusy(true);

    return this
      ._createAccount()
      .then(() => {
        if (vaultStore && this.vaultName && this.vaultName.length) {
          return vaultStore.moveAccount(this.vaultName, this.address);
        }

        return true;
      })
      .then(() => {
        this.setBusy(false);
      })
      .catch((error) => {
        this.setBusy(false);
        throw error;
      });
  }

  _createAccount = () => {
    switch (this.createType) {
      case 'fromGeth':
        return this.createAccountFromGeth();

      case 'fromJSON':
      case 'fromPresale':
        return this.createAccountFromWallet();

      case 'fromNew':
      case 'fromPhrase':
        return this.createAccountFromPhrase();

      case 'fromQr':
        return this.createAccountFromQr();

      case 'fromRaw':
        return this.createAccountFromRaw();

      default:
        throw new Error(`Cannot create account for ${this.createType}`);
    }
  }

  createAccountFromGeth = (timestamp = Date.now()) => {
    return this._api.parity
      .importGethAccounts(this.gethAddresses.peek())
      .then((gethImported) => {
        console.log('createAccountFromGeth', gethImported);

        this.setName('Geth Import');
        this.setDescription('Imported from Geth keystore');
        this.setGethImported(gethImported);

        return Promise.all(gethImported.map((address) => {
          return this.setupMeta(address, timestamp);
        }));
      })
      .catch((error) => {
        console.error('createAccountFromGeth', error);
        throw error;
      });
  }

  createAccountFromPhrase = (timestamp = Date.now()) => {
    let formattedPhrase = this.phrase;

    if (this.isWindowsPhrase && this.createType === 'fromPhrase') {
      formattedPhrase = this.phrase
        .split(' ') // get the words
        .map((word) => word === 'misjudged' ? word : `${word}\r`) // add \r after each (except last in dict)
        .join(' '); // re-create string
    }

    return this._api.parity
      .newAccountFromPhrase(formattedPhrase, this.password)
      .then((address) => {
        this.setAddress(address);

        return this.setupMeta(address, timestamp);
      })
      .catch((error) => {
        console.error('createAccount', error);
        throw error;
      });
  }

  createAccountFromQr = (timestamp = Date.now()) => {
    this.setAddress(this.qrAddress);

    return this.setupMeta(this.qrAddress, timestamp, { external: true });
  }

  createAccountFromRaw = (timestamp = Date.now()) => {
    return this._api.parity
      .newAccountFromSecret(this.rawKey, this.password)
      .then((address) => {
        this.setAddress(address);

        return this.setupMeta(address, timestamp);
      })
      .catch((error) => {
        console.error('createAccount', error);
        throw error;
      });
  }

  createAccountFromWallet = (timestamp = Date.now()) => {
    return this._api.parity
      .newAccountFromWallet(this.walletJson, this.password)
      .then((address) => {
        this.setAddress(address);

        return this.setupMeta(address, timestamp);
      })
      .catch((error) => {
        console.error('createAccount', error);
        throw error;
      });
  }

  setupMeta = (address, timestamp = Date.now(), extra = {}) => {
    const meta = Object.assign({}, extra, {
      description: this.description,
      passwordHint: this.passwordHint,
      timestamp
    });

    return this._api.parity
      .setAccountName(address, this.name)
      .then(() => this._api.parity.setAccountMeta(address, meta));
  }

  createIdentities = () => {
    return Promise
      .all([
        this._api.parity.generateSecretPhrase(),
        this._api.parity.generateSecretPhrase(),
        this._api.parity.generateSecretPhrase(),
        this._api.parity.generateSecretPhrase(),
        this._api.parity.generateSecretPhrase(),
        this._api.parity.generateSecretPhrase(),
        this._api.parity.generateSecretPhrase()
      ])
      .then((phrases) => {
        return Promise
          .all(phrases.map((phrase) => this._api.parity.phraseToAddress(phrase)))
          .then((addresses) => {
            return phrases.reduce((accounts, phrase, index) => {
              const address = addresses[index];

              accounts[address] = {
                address,
                phrase
              };

              return accounts;
            }, {});
          });
      })
      .catch((error) => {
        console.error('createIdentities', error);
        throw error;
      });
  }

  loadAvailableGethAccounts () {
    return this._api.parity
      .listGethAccounts()
      .then((_addresses) => {
        const addresses = (_addresses || []).filter((address) => !this.accounts[address]);

        return Promise
          .all(addresses.map((address) => this._api.eth.getBalance(address)))
          .then((balances) => {
            this.setGethAccountsAvailable(addresses.map((address, index) => {
              return {
                address,
                balance: apiutil.fromWei(balances[index]).toFormat(5)
              };
            }));
          });
      })
      .catch((error) => {
        console.warn('loadAvailableGethAccounts', error);
      });
  }
}

export {
  STAGE_CREATE,
  STAGE_INFO,
  STAGE_SELECT_TYPE
};<|MERGE_RESOLUTION|>--- conflicted
+++ resolved
@@ -147,13 +147,10 @@
   }
 
   @action setQrAddress = (qrAddress) => {
-<<<<<<< HEAD
-=======
     if (qrAddress && qrAddress.substr(0, 2) !== '0x') {
       qrAddress = `0x${qrAddress}`;
     }
 
->>>>>>> a6e8e2bb
     this.qrAddress = qrAddress;
   }
 
