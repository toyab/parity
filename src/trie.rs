use std::fmt;
use memorydb::*;
use sha3::*;
use hashdb::*;
use hash::*;
use nibbleslice::*;
use bytes::*;
use rlp::*;
//use log::*;

pub const NULL_RLP: [u8; 1] = [0x80; 1];
pub const SHA3_NULL_RLP: H256 = H256( [0x56, 0xe8, 0x1f, 0x17, 0x1b, 0xcc, 0x55, 0xa6, 0xff, 0x83, 0x45, 0xe6, 0x92, 0xc0, 0xf8, 0x6e, 0x5b, 0x48, 0xe0, 0x1b, 0x99, 0x6c, 0xad, 0xc0, 0x01, 0x62, 0x2f, 0xb5, 0xe3, 0x63, 0xb4, 0x21] );

pub trait Trie {
	fn root(&self) -> &H256;
	fn is_empty(&self) -> bool { *self.root() == SHA3_NULL_RLP }

	// TODO: consider returning &[u8]...
	fn contains(&self, key: &[u8]) -> bool;
	fn at<'a, 'key>(&'a self, key: &'key [u8]) -> Option<&'a [u8]> where 'a: 'key;
	fn insert(&mut self, key: &[u8], value: &[u8]);
	fn remove(&mut self, key: &[u8]);
}

#[derive(Eq, PartialEq, Debug)]
pub enum Node<'a> {
	NullRoot,
	Leaf(NibbleSlice<'a>, &'a[u8]),
	Extension(NibbleSlice<'a>, &'a[u8]),
	Branch([Option<&'a[u8]>; 16], Option<&'a [u8]>)
}

impl <'a>Node<'a> {
	pub fn decoded(node_rlp: &'a [u8]) -> Node<'a> {
		let r = Rlp::new(node_rlp);
		match r.prototype() {
			// either leaf or extension - decode first item with NibbleSlice::??? 
			// and use is_leaf return to figure out which.
			// if leaf, second item is a value (is_data())
			// if extension, second item is a node (either SHA3 to be looked up and 
			// fed back into this function or inline RLP which can be fed back into this function).
			Prototype::List(2) => match NibbleSlice::from_encoded(r.at(0).data()) {
				(slice, true) => Node::Leaf(slice, r.at(1).data()),
				(slice, false) => Node::Extension(slice, r.at(1).raw()),
			},
			// branch - first 16 are nodes, 17th is a value (or empty).
			Prototype::List(17) => {
				let mut nodes: [Option<&'a [u8]>; 16] = unsafe { ::std::mem::uninitialized() };
				for i in 0..16 {
					nodes[i] = if r.at(i).is_empty() { None } else { Some(r.at(i).raw()) }
				}
				Node::Branch(nodes, if r.at(16).is_empty() { None } else { Some(r.at(16).data()) })
			},
			// an empty branch index.
			Prototype::Data(0) => Node::NullRoot,
			// something went wrong.
			_ => panic!("Rlp is not valid.")
		}
	}

	// todo: should check length before encoding, cause it may just be sha3 of data
	pub fn encoded(&self) -> Bytes {
		match *self {
			Node::Leaf(ref slice, ref value) => {
				let mut stream = RlpStream::new_list(2);
				stream.append(&slice.encoded(true));
				stream.append(value);
				stream.out()
			},
			Node::Extension(ref slice, ref raw_rlp) => {
				let mut stream = RlpStream::new_list(2);
				stream.append(&slice.encoded(false));
				stream.append_raw(raw_rlp, 1);
				stream.out()
			},
			Node::Branch(ref nodes, ref value) => {
				let mut stream = RlpStream::new_list(17);
				for i in 0..16 { 
					match nodes[i] {
						Some(n) => { stream.append_raw(n, 1); },
						None => { stream.append_empty_data(); },
					}
				}
				match *value {
					Some(n) => { stream.append(&n); },
					None => { stream.append_empty_data(); },
				}
				stream.out()
			},
			Node::NullRoot => {
				let mut stream = RlpStream::new();
				stream.append_empty_data();
				stream.out()
			}
		}
	}
}

//enum ValidationResult<'a> {
	//Valid,
	//Invalid { node: Node<'a>, depth: usize }
//}

enum Operation {
	New(H256, Bytes),
	Delete(H256),
}

struct Diff (Vec<Operation>);

impl Diff {
	fn new() -> Diff { Diff(vec![]) }

	/// Given the RLP that encodes a node, append a reference to that node `out` and leave `diff`
	/// such that the reference is valid, once applied.
	fn new_node(&mut self, rlp: Bytes, out: &mut RlpStream) {
		if rlp.len() >= 32 {
			trace!("new_node: reference node {:?}", rlp.pretty());
			let rlp_sha3 = rlp.sha3();
			out.append(&rlp_sha3);
			self.0.push(Operation::New(rlp_sha3, rlp));
		}
		else {
			trace!("new_node: inline node {:?}", rlp.pretty());
			out.append_raw(&rlp, 1);
		}
	}

	/// Given the RLP that encodes a now-unused node, leave `diff` in such a state that it is noted.
	fn delete_node_sha3(&mut self, old_sha3: H256) {
		self.0.push(Operation::Delete(old_sha3));
	}

	fn delete_node(&mut self, old: &Rlp) {
		if old.is_data() && old.size() == 32 {
			self.0.push(Operation::Delete(H256::decode(old)));
		}
	}

	fn replace_node(&mut self, old: &Rlp, rlp: Bytes, out: &mut RlpStream) {
		self.delete_node(old);
		self.new_node(rlp, out);
	}
}

pub struct TrieDB {
	db: Box<HashDB>,
	root: H256,
}

impl fmt::Debug for TrieDB {
	fn fmt(&self, f: &mut fmt::Formatter) -> fmt::Result {
		try!(writeln!(f, "["));
		let root_rlp = self.db.lookup(&self.root).expect("Trie root not found!");
		try!(self.fmt_all(root_rlp, f, 0));
		writeln!(f, "]")
	}
}

impl TrieDB {
	pub fn new_boxed(db_box: Box<HashDB>) -> Self { let mut r = TrieDB{ db: db_box, root: H256::new() }; r.set_root_rlp(&NULL_RLP); r }

	pub fn new<T>(db: T) -> Self where T: HashDB + 'static { Self::new_boxed(Box::new(db)) }

	pub fn new_memory() -> Self { Self::new(MemoryDB::new()) }

	pub fn db(&self) -> &HashDB { self.db.as_ref() }

	fn set_root_rlp(&mut self, root_data: &[u8]) {
		self.db.kill(&self.root);
		self.root = self.db.insert(root_data);
		trace!("set_root_rlp {:?} {:?}", root_data.pretty(), self.root);
	}

	fn apply(&mut self, diff: Diff) {
		trace!("applying {:?} changes", diff.0.len());
		for d in diff.0.into_iter() {
			match d {
				Operation::Delete(h) => {
					trace!("TrieDB::apply --- {:?}", &h);
					self.db.kill(&h);
				},
				Operation::New(h, d) => {
					trace!("TrieDB::apply +++ {:?} -> {:?}", &h, d.pretty());
					self.db.emplace(h, d);
				}
			}
		}
	}

	fn fmt_indent(&self, f: &mut fmt::Formatter, size: usize) -> fmt::Result {
		for _ in 0..size { 
			try!(write!(f, "  "));
		}
		Ok(())
	}

	fn fmt_all(&self, node: &[u8], f: &mut fmt::Formatter, deepness: usize) -> fmt::Result {
		let node = Node::decoded(node);
		match node {
			Node::Leaf(slice, value) => try!(writeln!(f, "-{:?}: {:?}.", slice, value.pretty())),
			Node::Extension(ref slice, ref item) => {
				try!(write!(f, "-{:?}- ", slice));
				try!(self.fmt_all(self.get_raw_or_lookup(item), f, deepness));
			},
			Node::Branch(ref nodes, ref value) => {
				try!(writeln!(f, ""));
				match value {
					&Some(v) => {
						try!(self.fmt_indent(f, deepness + 1));
						try!(writeln!(f, "=: {:?}", v.pretty()))
					},
					&None => {}
				}
				for i in 0..16 {
					match nodes[i] {
						Some(n) => {
							try!(self.fmt_indent(f, deepness + 1));
							try!(write!(f, "{:x}: ", i));
							try!(self.fmt_all(self.get_raw_or_lookup(n), f, deepness + 1));
						},
						None => {},
					}
				}
			},
			// empty
			Node::NullRoot => {
				try!(writeln!(f, "<empty>"));
			}
		};
		Ok(())
	}

	fn get<'a, 'key>(&'a self, key: &NibbleSlice<'key>) -> Option<&'a [u8]> where 'a: 'key {
		let root_rlp = self.db.lookup(&self.root).expect("Trie root not found!");
		self.get_from_node(&root_rlp, key)
	}

	fn get_from_node<'a, 'key>(&'a self, node: &'a [u8], key: &NibbleSlice<'key>) -> Option<&'a [u8]> where 'a: 'key {
		match Node::decoded(node) {
			Node::Leaf(ref slice, ref value) if key == slice => Some(value),
			Node::Extension(ref slice, ref item) if key.starts_with(slice) => {
				self.get_from_node(self.get_raw_or_lookup(item), &key.mid(slice.len()))
			},
			Node::Branch(ref nodes, value) => match key.is_empty() {
				true => value,
				false => match nodes[key.at(0) as usize] {
					Some(payload) => {
						self.get_from_node(self.get_raw_or_lookup(payload), &key.mid(1))
					},
					None => None
				}
			},
			_ => None
		}
	}

	fn get_raw_or_lookup<'a>(&'a self, node: &'a [u8]) -> &'a [u8] {
		// check if its sha3 + len
		let r = Rlp::new(node);
		match r.is_data() && r.size() == 32 {
			true => self.db.lookup(&H256::decode(&r)).expect("Not found!"),
			false => node
		}
	}

	fn add(&mut self, key: &NibbleSlice, value: &[u8]) {
		trace!("ADD: {:?} {:?}", key, value.pretty());
		// determine what the new root is, insert new nodes and remove old as necessary.
		let mut todo: Diff = Diff::new();
		let root_rlp = self.augmented(self.db.lookup(&self.root).expect("Trie root not found!"), key, value, &mut todo);
		self.apply(todo);
		self.set_root_rlp(&root_rlp);
		trace!("/");
	}

	fn compose_leaf(partial: &NibbleSlice, value: &[u8]) -> Bytes {
		trace!("compose_leaf {:?} {:?} ({:?})", partial, value.pretty(), partial.encoded(true).pretty());
		let mut s = RlpStream::new_list(2);
		s.append(&partial.encoded(true));
		s.append(&value);
		let r = s.out();
		trace!("compose_leaf: -> {:?}", r.pretty());
		r
	}

	fn compose_raw(partial: &NibbleSlice, raw_payload: &[u8], is_leaf: bool) -> Bytes {
		println!("compose_raw {:?} {:?} {:?} ({:?})", partial, raw_payload.pretty(), is_leaf, partial.encoded(is_leaf));
		let mut s = RlpStream::new_list(2);
		s.append(&partial.encoded(is_leaf));
		s.append_raw(raw_payload, 1);
		let r = s.out();
		println!("compose_raw: -> {:?}", r.pretty());
		r
	}

	fn compose_stub_branch(value: &[u8]) -> Bytes {
		let mut s = RlpStream::new_list(17);
		for _ in 0..16 { s.append_empty_data(); }
		s.append(&value);
		s.out()
	}

	fn compose_extension(partial: &NibbleSlice, raw_payload: &[u8]) -> Bytes {
		Self::compose_raw(partial, raw_payload, false)
	}

	fn create_extension(partial: &NibbleSlice, downstream_node: Bytes, diff: &mut Diff) -> Bytes {
		trace!("create_extension partial: {:?}, downstream_node: {:?}", partial, downstream_node.pretty());
		let mut s = RlpStream::new_list(2);
		s.append(&partial.encoded(false));
		diff.new_node(downstream_node, &mut s);
		s.out()
	}

	/// Return the bytes encoding the node represented by `rlp`. It will be unlinked from
	/// the trie.
	fn take_node<'a, 'rlp_view>(&'a self, rlp: &'rlp_view Rlp<'a>, diff: &mut Diff) -> &'a [u8] where 'a: 'rlp_view {
		if rlp.is_list() {
			trace!("take_node {:?} (inline)", rlp.raw().pretty());
			rlp.raw()
		}
		else if rlp.is_data() && rlp.size() == 32 {
			let h = H256::decode(rlp);
			let r = self.db.lookup(&h).expect("Trie root not found!");
			trace!("take_node {:?} (indirect for {:?})", rlp.raw().pretty(), r);
			diff.delete_node_sha3(h);
			r
		}
		else {
			trace!("take_node {:?} (???)", rlp.raw().pretty());
			panic!("Empty or invalid node given?");
		}
	}

	/// Transform an existing extension or leaf node to an invalid single-entry branch.
	///
	/// **This operation will not insert the new node nor destroy the original.**
	fn transmuted_extension_to_branch(orig_partial: &NibbleSlice, orig_raw_payload: &[u8], diff: &mut Diff) -> Bytes {
		trace!("transmuted_extension_to_branch");
		let mut s = RlpStream::new_list(17);
		assert!(!orig_partial.is_empty());	// extension nodes are not allowed to have empty partial keys.
		let index = orig_partial.at(0);
		// orig is extension - orig_raw_payload is a node itself.
		for i in 0..17 {
			if index == i {
				if orig_partial.len() > 1 {
					// still need an extension
					diff.new_node(Self::compose_extension(&orig_partial.mid(1), orig_raw_payload), &mut s);
				} else {
					// was an extension of length 1 - just redirect the payload into here.
					s.append_raw(orig_raw_payload, 1);
				}
			} else {
				s.append_empty_data();
			}
		}
		s.out()
	}

	fn transmuted_leaf_to_branch(orig_partial: &NibbleSlice, orig_raw_payload: &[u8], diff: &mut Diff) -> Bytes {
		trace!("transmuted_leaf_to_branch");
		let mut s = RlpStream::new_list(17);
		let index = if orig_partial.is_empty() {16} else {orig_partial.at(0)};
		// orig is leaf - orig_raw_payload is data representing the actual value.
		for i in 0..17 {
			if index == i {
				// this is our node.
				diff.new_node(Self::compose_raw(&orig_partial.mid(if i == 16 {0} else {1}), orig_raw_payload, true), &mut s);
			} else {
				s.append_empty_data();
			}
		}
		s.out()
	}

	/// Transform an existing extension or leaf node plus a new partial/value to a two-entry branch.
	///
	/// **This operation will not insert the new node nor destroy the original.**
	fn transmuted_to_branch_and_augmented(&self, orig_is_leaf: bool, orig_partial: &NibbleSlice, orig_raw_payload: &[u8], partial: &NibbleSlice, value: &[u8], diff: &mut Diff) -> Bytes {
		trace!("transmuted_to_branch_and_augmented");
		let intermediate = match orig_is_leaf {
			true => Self::transmuted_leaf_to_branch(orig_partial, orig_raw_payload, diff),
			false => Self::transmuted_extension_to_branch(orig_partial, orig_raw_payload, diff),
		};
		self.augmented(&intermediate, partial, value, diff)
		// TODO: implement without having to make an intermediate representation.
	}

	/// Given a branch node's RLP `orig` together with a `partial` key and `value`, return the
	/// RLP-encoded node that accomodates the trie with the new entry. Mutate `diff` so that
	/// once applied the returned node is valid.
	fn augmented_into_branch(&self, orig: &Rlp, partial: &NibbleSlice, value: &[u8], diff: &mut Diff) -> Bytes {
		trace!("augmented_into_branch");
		let mut s = RlpStream::new_list(17);
		let index = if partial.is_empty() {16} else {partial.at(0) as usize};
		for i in 0usize..17 {
			match (index == i, i) {
				(true, 16) => // leaf entry - just replace.
					{ s.append(&value); },
				(true, i) if orig.at(i).is_empty() => // easy - original had empty slot.
					diff.new_node(Self::compose_leaf(&partial.mid(1), value), &mut s),
				(true, i) => {	// harder - original has something there already
					let new = self.augmented(self.take_node(&orig.at(i), diff), &partial.mid(1), value, diff);
					diff.replace_node(&orig.at(i), new, &mut s);
				}
				(false, i) => { s.append_raw(orig.at(i).raw(), 1); },
			}
		}
		s.out()
	}

	/// Determine the RLP of the node, assuming we're inserting `partial` into the
	/// node currently of data `old`. This will *not* delete any hash of `old` from the database;
	/// it will just return the new RLP that includes the new node.
	///
	/// The database will be updated so as to make the returned RLP valid through inserting
	/// and deleting nodes as necessary.
	///
	/// **This operation will not insert the new node now destroy the original.**
	fn augmented(&self, old: &[u8], partial: &NibbleSlice, value: &[u8], diff: &mut Diff) -> Bytes {
		trace!("augmented (old: {:?}, partial: {:?}, value: {:?})", old.pretty(), partial, value.pretty());
		// already have an extension. either fast_forward, cleve or transmute_to_branch.
		let old_rlp = Rlp::new(old);
		match old_rlp.prototype() {
			Prototype::List(17) => {
				trace!("branch: ROUTE,AUGMENT");
				// already have a branch. route and augment.
				self.augmented_into_branch(&old_rlp, partial, value, diff)
			},
			Prototype::List(2) => {
				let existing_key_rlp = old_rlp.at(0);
				let (existing_key, is_leaf) = NibbleSlice::from_encoded(existing_key_rlp.data());
				match (is_leaf, partial.common_prefix(&existing_key)) {
					(true, cp) if cp == existing_key.len() && partial.len() == existing_key.len() => {
						// equivalent-leaf: replace
						trace!("equivalent-leaf: REPLACE");
						Self::compose_leaf(partial, value)
					},
					(_, 0) => {
						// one of us isn't empty: transmute to branch here
						trace!("no-common-prefix, not-both-empty (exist={:?}; new={:?}): TRANSMUTE,AUGMENT", existing_key.len(), partial.len());
						self.transmuted_to_branch_and_augmented(is_leaf, &existing_key, old_rlp.at(1).raw(), partial, value, diff)
					},
					(_, cp) if cp == existing_key.len() => {
						trace!("complete-prefix (cp={:?}): AUGMENT-AT-END", cp);
						// fully-shared prefix for this extension:
						// transform to an extension + augmented version of onward node.
						let downstream_node: Bytes = if is_leaf {
							// no onward node because we're a leaf - create fake stub and use that.
							self.augmented(&Self::compose_stub_branch(old_rlp.at(1).data()), &partial.mid(cp), value, diff)
						} else {
							self.augmented(self.take_node(&old_rlp.at(1), diff), &partial.mid(cp), value, diff)
						};
						Self::create_extension(&existing_key, downstream_node, diff)
					},
					(_, cp) => {
						// partially-shared prefix for this extension:
						// split into two extensions, high and low, pass the
						// low through augment with the value before inserting the result
						// into high to create the new.

						// TODO: optimise by doing this without creating augmented_low.

						trace!("partially-shared-prefix (exist={:?}; new={:?}; cp={:?}): AUGMENT-AT-END", existing_key.len(), partial.len(), cp);

						// low (farther from root)
						let low = Self::compose_raw(&existing_key.mid(cp), old_rlp.at(1).raw(), is_leaf);
						let augmented_low = self.augmented(&low, &partial.mid(cp), value, diff);

						// high (closer to root)
						let mut s = RlpStream::new_list(2);
						s.append(&existing_key.encoded_leftmost(cp, false));
						diff.new_node(augmented_low, &mut s);
						s.out()
					},
				}
			},
			Prototype::Data(0) => {
				trace!("empty: COMPOSE");
				Self::compose_leaf(partial, value)
			},
			_ => panic!("Invalid RLP for node: {:?}", old.pretty()),
		}
	}
}

impl Trie for TrieDB {
	fn root(&self) -> &H256 { &self.root }

	fn contains(&self, key: &[u8]) -> bool {
		self.at(key).is_some()
	}

	fn at<'a, 'key>(&'a self, key: &'key [u8]) -> Option<&'a [u8]> where 'a: 'key {
		self.get(&NibbleSlice::new(key))
	}

	fn insert(&mut self, key: &[u8], value: &[u8]) {
		self.add(&NibbleSlice::new(key), value);
	}

	fn remove(&mut self, _key: &[u8]) {
		unimplemented!();
	}
}

#[cfg(test)]
mod tests {
	use rustc_serialize::hex::FromHex;
	use triehash::*;
	use super::*;
	use nibbleslice::*;
	use rlp;
	use env_logger;

	#[test]
	fn test_node_leaf() {
		let k = vec![0x20u8, 0x01, 0x23, 0x45];
		let v: Vec<u8> = From::from("cat");
		let (slice, is_leaf) = NibbleSlice::from_encoded(&k);
		assert_eq!(is_leaf, true);
		let leaf = Node::Leaf(slice, &v);
		let rlp = leaf.encoded();
		let leaf2 = Node::decoded(&rlp);
		assert_eq!(leaf, leaf2);
	}

	#[test]
	fn test_node_extension() {
		let k = vec![0x00u8, 0x01, 0x23, 0x45];
		// in extension, value must be valid rlp
		let v = rlp::encode(&"cat");
		let (slice, is_leaf) = NibbleSlice::from_encoded(&k);
		assert_eq!(is_leaf, false);
		let ex = Node::Extension(slice, &v);
		let rlp = ex.encoded();
		let ex2 = Node::decoded(&rlp);
		assert_eq!(ex, ex2);
	}

	#[test]
	fn test_node_empty_branch() {
		let branch = Node::Branch([None; 16], None);
		let rlp = branch.encoded();
		let branch2 = Node::decoded(&rlp);
		assert_eq!(branch, branch2);
	}

	#[test]
	fn test_node_branch() {
		let k = rlp::encode(&"cat");
		let mut nodes: [Option<&[u8]>; 16] = unsafe { ::std::mem::uninitialized() };
		for i in 0..16 { nodes[i] = Some(&k); }
		let v: Vec<u8> = From::from("dog");
		let branch = Node::Branch(nodes, Some(&v));
		let rlp = branch.encoded();
		let branch2 = Node::decoded(&rlp);
		assert_eq!(branch, branch2);
	}

	#[test]
	fn test_at_empty() {
		let t = TrieDB::new_memory();
		assert_eq!(t.at(&[0x5]), None);
	}

	#[test]
	fn test_at_one() {
		let mut t = TrieDB::new_memory();
		t.insert(&[0x01u8, 0x23], &[0x01u8, 0x23]);
		assert_eq!(t.at(&[0x1, 0x23]).unwrap(), &[0x1u8, 0x23]);
	}

	#[test]
	fn test_at_three() {
		let mut t = TrieDB::new_memory();
		t.insert(&[0x01u8, 0x23], &[0x01u8, 0x23]);
		t.insert(&[0xf1u8, 0x23], &[0xf1u8, 0x23]);
		t.insert(&[0x81u8, 0x23], &[0x81u8, 0x23]);
		assert_eq!(t.at(&[0x01, 0x23]).unwrap(), &[0x01u8, 0x23]);
		assert_eq!(t.at(&[0xf1, 0x23]).unwrap(), &[0xf1u8, 0x23]);
		assert_eq!(t.at(&[0x81, 0x23]).unwrap(), &[0x81u8, 0x23]);
		assert_eq!(t.at(&[0x82, 0x23]), None);
	}

	#[test]
	fn test_print_trie() {
		let mut t = TrieDB::new_memory();
		t.insert(&[0x01u8, 0x23], &[0x01u8, 0x23]);
		t.insert(&[0x02u8, 0x23], &[0x01u8, 0x23]);
		t.insert(&[0xf1u8, 0x23], &[0xf1u8, 0x23]);
		t.insert(&[0x81u8, 0x23], &[0x81u8, 0x23]);
		println!("trie:");
		println!("{:?}", t);
		//assert!(false);
	}

	fn test_all(v: Vec<(Vec<u8>, Vec<u8>)>) {
		let mut t = TrieDB::new_memory();
<<<<<<< HEAD
	
=======
		let v: Vec<(Vec<u8>, Vec<u8>)> = vec![
			(From::from("do"), From::from("verb")),
			(From::from("dog"), From::from("puppy")),
			(From::from("doge"), From::from("coin")),
			(From::from("horse"), From::from("stallion")),
			(From::from("dot"), From::from("point")),
		];

>>>>>>> 88655203
		for i in 0..v.len() {
			let key: &[u8]= &v[i].0;
			let val: &[u8] = &v[i].1;
			t.insert(&key, &val);
		}

 		trace!("{:?}", t);

		// check lifetime
		let _q = t.at(&[b'd', b'o']).unwrap();

		assert_eq!(*t.root(), trie_root(v));
	}

	#[test]
	fn test_at_dog() {
		env_logger::init().ok();
		let v = vec![
			(From::from("do"), From::from("verb")),
			(From::from("dog"), From::from("puppy")),
			(From::from("doge"), From::from("coin")),
			(From::from("horse"), From::from("stallion")),
		];

		test_all(v);
	}

	#[test]
	fn test_more_data() {
		let v = vec![
		
			("0000000000000000000000000000000000000000000000000000000000000045".from_hex().unwrap(), 
			 "22b224a1420a802ab51d326e29fa98e34c4f24ea".from_hex().unwrap()),

			("0000000000000000000000000000000000000000000000000000000000000046".from_hex().unwrap(),
			 "67706c2076330000000000000000000000000000000000000000000000000000".from_hex().unwrap()),

			("000000000000000000000000697c7b8c961b56f675d570498424ac8de1a918f6".from_hex().unwrap(),
			 "6f6f6f6820736f2067726561742c207265616c6c6c793f000000000000000000".from_hex().unwrap()),

			("0000000000000000000000007ef9e639e2733cb34e4dfc576d4b23f72db776b2".from_hex().unwrap(),
			 "4655474156000000000000000000000000000000000000000000000000000000".from_hex().unwrap()),

			("000000000000000000000000ec4f34c97e43fbb2816cfd95e388353c7181dab1".from_hex().unwrap(),
			 "4e616d6552656700000000000000000000000000000000000000000000000000".from_hex().unwrap()),

			("4655474156000000000000000000000000000000000000000000000000000000".from_hex().unwrap(),
			 "7ef9e639e2733cb34e4dfc576d4b23f72db776b2".from_hex().unwrap()),

			("4e616d6552656700000000000000000000000000000000000000000000000000".from_hex().unwrap(),
			 "ec4f34c97e43fbb2816cfd95e388353c7181dab1".from_hex().unwrap()),

			("6f6f6f6820736f2067726561742c207265616c6c6c793f000000000000000000".from_hex().unwrap(),
			 "697c7b8c961b56f675d570498424ac8de1a918f6".from_hex().unwrap())

		];

		test_all(v);
	}

	#[test]
	fn playpen() {
		env_logger::init().ok();

		let big_value = b"00000000000000000000000000000000";

		let mut t = TrieDB::new_memory();
		t.insert(&[0x01u8, 0x23], big_value);
		t.insert(&[0x11u8, 0x23], big_value);
		assert_eq!(*t.root(), trie_root(vec![
			(vec![0x01u8, 0x23], big_value.to_vec()),
			(vec![0x11u8, 0x23], big_value.to_vec())
		]));
	}

	#[test]
	fn init() {
		let t = TrieDB::new_memory();
		assert_eq!(*t.root(), SHA3_NULL_RLP);
		assert!(t.is_empty());
	}

	#[test]
	fn insert_on_empty() {
		let mut t = TrieDB::new_memory();
		t.insert(&[0x01u8, 0x23], &[0x01u8, 0x23]);
		assert_eq!(*t.root(), trie_root(vec![ (vec![0x01u8, 0x23], vec![0x01u8, 0x23]) ]));
	}

	#[test]
	fn insert_replace_root() {
		let mut t = TrieDB::new_memory();
		t.insert(&[0x01u8, 0x23], &[0x01u8, 0x23]);
		t.insert(&[0x01u8, 0x23], &[0x23u8, 0x45]);
		assert_eq!(*t.root(), trie_root(vec![ (vec![0x01u8, 0x23], vec![0x23u8, 0x45]) ]));
	}

	#[test]
	fn insert_make_branch_root() {
		let mut t = TrieDB::new_memory();
		t.insert(&[0x01u8, 0x23], &[0x01u8, 0x23]);
		t.insert(&[0x11u8, 0x23], &[0x11u8, 0x23]);
		assert_eq!(*t.root(), trie_root(vec![
			(vec![0x01u8, 0x23], vec![0x01u8, 0x23]),
			(vec![0x11u8, 0x23], vec![0x11u8, 0x23])
		]));
	}

	#[test]
	fn insert_into_branch_root() {
		let mut t = TrieDB::new_memory();
		t.insert(&[0x01u8, 0x23], &[0x01u8, 0x23]);
		t.insert(&[0xf1u8, 0x23], &[0xf1u8, 0x23]);
		t.insert(&[0x81u8, 0x23], &[0x81u8, 0x23]);
		assert_eq!(*t.root(), trie_root(vec![
			(vec![0x01u8, 0x23], vec![0x01u8, 0x23]),
			(vec![0x81u8, 0x23], vec![0x81u8, 0x23]),
			(vec![0xf1u8, 0x23], vec![0xf1u8, 0x23]),
		]));
	}

	#[test]
	fn insert_value_into_branch_root() {
		let mut t = TrieDB::new_memory();
		t.insert(&[0x01u8, 0x23], &[0x01u8, 0x23]);
		t.insert(&[], &[0x0]);
		assert_eq!(*t.root(), trie_root(vec![
			(vec![], vec![0x0]),
			(vec![0x01u8, 0x23], vec![0x01u8, 0x23]),
		]));
	}

	#[test]
	fn insert_split_leaf() {
		let mut t = TrieDB::new_memory();
		t.insert(&[0x01u8, 0x23], &[0x01u8, 0x23]);
		t.insert(&[0x01u8, 0x34], &[0x01u8, 0x34]);
		assert_eq!(*t.root(), trie_root(vec![
			(vec![0x01u8, 0x23], vec![0x01u8, 0x23]),
			(vec![0x01u8, 0x34], vec![0x01u8, 0x34]),
		]));
	}

	#[test]
	fn insert_split_extenstion() {
		let mut t = TrieDB::new_memory();
		t.insert(&[0x01, 0x23, 0x45], &[0x01]);
		t.insert(&[0x01, 0xf3, 0x45], &[0x02]);
		t.insert(&[0x01, 0xf3, 0xf5], &[0x03]);
		assert_eq!(*t.root(), trie_root(vec![
			(vec![0x01, 0x23, 0x45], vec![0x01]),
			(vec![0x01, 0xf3, 0x45], vec![0x02]),
			(vec![0x01, 0xf3, 0xf5], vec![0x03]),
		]));
	}

	#[test]
	fn insert_big_value() {
		let big_value0 = b"00000000000000000000000000000000";
		let big_value1 = b"11111111111111111111111111111111";

		let mut t = TrieDB::new_memory();
		t.insert(&[0x01u8, 0x23], big_value0);
		t.insert(&[0x11u8, 0x23], big_value1);
		assert_eq!(*t.root(), trie_root(vec![
			(vec![0x01u8, 0x23], big_value0.to_vec()),
			(vec![0x11u8, 0x23], big_value1.to_vec())
		]));
	}

	#[test]
	fn insert_duplicate_value() {
		let big_value = b"00000000000000000000000000000000";

		let mut t = TrieDB::new_memory();
		t.insert(&[0x01u8, 0x23], big_value);
		t.insert(&[0x11u8, 0x23], big_value);
		assert_eq!(*t.root(), trie_root(vec![
			(vec![0x01u8, 0x23], big_value.to_vec()),
			(vec![0x11u8, 0x23], big_value.to_vec())
		]));
	}
}
<|MERGE_RESOLUTION|>--- conflicted
+++ resolved
@@ -598,18 +598,7 @@
 
 	fn test_all(v: Vec<(Vec<u8>, Vec<u8>)>) {
 		let mut t = TrieDB::new_memory();
-<<<<<<< HEAD
-	
-=======
-		let v: Vec<(Vec<u8>, Vec<u8>)> = vec![
-			(From::from("do"), From::from("verb")),
-			(From::from("dog"), From::from("puppy")),
-			(From::from("doge"), From::from("coin")),
-			(From::from("horse"), From::from("stallion")),
-			(From::from("dot"), From::from("point")),
-		];
-
->>>>>>> 88655203
+		
 		for i in 0..v.len() {
 			let key: &[u8]= &v[i].0;
 			let val: &[u8] = &v[i].1;
@@ -617,6 +606,7 @@
 		}
 
  		trace!("{:?}", t);
+		println!("{:?}", t);
 
 		// check lifetime
 		let _q = t.at(&[b'd', b'o']).unwrap();
