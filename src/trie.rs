use memorydb::*;
use hashdb::*;
use hash::*;
use nibbleslice::*;
use bytes::*;
use rlp::*;

pub const NULL_RLP: [u8; 1] = [0x80; 1];
pub const SHA3_NULL_RLP: H256 = H256( [0x56, 0xe8, 0x1f, 0x17, 0x1b, 0xcc, 0x55, 0xa6, 0xff, 0x83, 0x45, 0xe6, 0x92, 0xc0, 0xf8, 0x6e, 0x5b, 0x48, 0xe0, 0x1b, 0x99, 0x6c, 0xad, 0xc0, 0x01, 0x62, 0x2f, 0xb5, 0xe3, 0x63, 0xb4, 0x21] );

/*lazy_static! {
	pub static ref NULL_RLP: Bytes = { let mut r = RlpStream::new(); r.append(&""); r.out().unwrap() };
	pub static ref SHA3_NULL_RLP: H256 = { use sha3::Hashable; NULL_RLP.sha3() };
}*/

pub trait Trie {
	fn root(&self) -> &H256;
	fn is_empty(&self) -> bool { *self.root() == SHA3_NULL_RLP }

	// TODO: consider returning &[u8]...
	fn contains(&self, key: &[u8]) -> bool;
	fn at(&self, key: &[u8]) -> Option<&[u8]>;
	fn insert(&mut self, key: &[u8], value: &[u8]);
	fn remove(&mut self, key: &[u8]);
}

pub struct TrieDB {
	db: Box<HashDB>,
	root: H256,
}

struct Diff {
	new: Vec<(H256, Bytes)>,
	old: Vec<H256>,
}

impl Diff {
	pub fn new() -> Diff { Diff { new: vec![], old: vec![] }}
}

impl TrieDB {
	pub fn new<T>(db: T) -> Self where T: HashDB + 'static { TrieDB{ db: Box::new(db), root: H256::new() } }

	pub fn new_boxed(db_box: Box<HashDB>) -> Self { TrieDB{ db: db_box, root: H256::new() } }

	pub fn new_memory() -> Self { TrieDB{ db: Box::new(MemoryDB::new()), root: H256::new() } }

	pub fn init(&mut self) { self.set_root_rlp(&NULL_RLP); }

	pub fn db(&self) -> &HashDB { self.db.as_ref() }

	fn set_root_rlp(&mut self, root_data: &[u8]) {
		self.db.kill(&self.root);
		self.root = self.db.insert(root_data);
		println!("set_root_rlp {:?} {:?}", root_data, self.root);
	}

	fn add(&mut self, key: &NibbleSlice, value: &[u8]) {
		// determine what the new root is, insert new nodes and remove old as necessary.
		let todo = {
			let root_rlp = self.db.lookup(&self.root).expect("Trie root not found!");
			self.merge(root_rlp, key, value)
		};
		self.apply(todo.1);
		self.set_root_rlp(&todo.0);
	}

	fn apply(&mut self, diff: Diff) {
		for d in diff.old.iter() {
			self.db.kill(&d);
		}
		for d in diff.new.into_iter() {
			self.db.emplace(d.0, d.1);
		}
	}

	/// Determine the RLP of the node, assuming we're inserting `partial_key` into the
	/// node at `old`. This will *not* delete the old mode; it will just return the new RLP
	/// that includes the new node.
	///
	/// The database will be updated so as to make the returned RLP valid through inserting
	/// and deleting nodes as necessary.
	fn merge(&self, old: &[u8], partial_key: &NibbleSlice, value: &[u8]) -> (Bytes, Diff) {
		let o = Rlp::new(old);
		match o.prototype() {
			Prototype::List(17) => {
				// already have a branch. route and merge.
				unimplemented!();
			},
			Prototype::List(2) => {
				let their_key_rlp = o.at(0);
				let (them, _) = NibbleSlice::from_encoded(o.data());
				match partial_key.common_prefix(&them) {
					0 => {
						// transmute to branch here
					},
					cp if cp == them.len() => {
						// fast-forward
					},
					cp => {
						// cleve into two + branch in the middle
					},
				}
				// already have an extension. either fast_forward, cleve or transmute_to_branch.
				unimplemented!();
			},
			Prototype::Data(0) => {
				(Self::compose_extension(partial_key, value, true), Diff::new())
			},
			_ => panic!("Invalid RLP for node."),
		}
	}

	fn compose_extension(partial_key: &NibbleSlice, value: &[u8], is_leaf: bool) -> Bytes {
		println!("compose_extension {:?} {:?} {:?} ({:?})", partial_key, value, is_leaf, partial_key.encoded(is_leaf));
		let mut s = RlpStream::new_list(2);
		s.append(&partial_key.encoded(is_leaf));
		s.append(&value.to_vec());	// WTF?!?!
		//s.append(value);	// <-- should be.
		let r = s.out();
		println!("output: -> {:?}", &r);
		r
	}
}

impl Trie for TrieDB {
	fn root(&self) -> &H256 { &self.root }

	fn contains(&self, _key: &[u8]) -> bool {
		unimplemented!();
	}

	fn at(&self, _key: &[u8]) -> Option<&[u8]> {
		unimplemented!();
	}

	fn insert(&mut self, key: &[u8], value: &[u8]) {
		(self as &mut TrieDB).add(&NibbleSlice::new(key), value);
	}

	fn remove(&mut self, _key: &[u8]) {
		unimplemented!();
	}
}

#[test]
fn playpen() {
	use overlaydb::*;
	use triehash::*;

	(&[1, 2, 3]).starts_with(&[1, 2]);

	let mut t = TrieDB::new(OverlayDB::new_temp());
	t.init();
	assert_eq!(*t.root(), SHA3_NULL_RLP);
	assert!(t.is_empty());

	t.insert(&[0x01u8, 0x23], &[0x01u8, 0x23]);
<<<<<<< HEAD
	assert_eq!(*t.root(), hash256(&[NibblePair::new_raw(vec![0x01u8, 0x23], vec![0x01u8, 0x23])]));
=======
	assert_eq!(*t.root(), trie_root(vec![
									(vec![1u8, 0x23], vec![1u8, 0x23])
	]));
>>>>>>> 43326356
}<|MERGE_RESOLUTION|>--- conflicted
+++ resolved
@@ -89,7 +89,7 @@
 			},
 			Prototype::List(2) => {
 				let their_key_rlp = o.at(0);
-				let (them, _) = NibbleSlice::from_encoded(o.data());
+				let (them, _) = NibbleSlice::from_encoded(their_key_rlp.data());
 				match partial_key.common_prefix(&them) {
 					0 => {
 						// transmute to branch here
@@ -97,7 +97,7 @@
 					cp if cp == them.len() => {
 						// fast-forward
 					},
-					cp => {
+					_ => {
 						// cleve into two + branch in the middle
 					},
 				}
@@ -156,11 +156,5 @@
 	assert!(t.is_empty());
 
 	t.insert(&[0x01u8, 0x23], &[0x01u8, 0x23]);
-<<<<<<< HEAD
-	assert_eq!(*t.root(), hash256(&[NibblePair::new_raw(vec![0x01u8, 0x23], vec![0x01u8, 0x23])]));
-=======
-	assert_eq!(*t.root(), trie_root(vec![
-									(vec![1u8, 0x23], vec![1u8, 0x23])
-	]));
->>>>>>> 43326356
+	assert_eq!(*t.root(), trie_root(vec![ (vec![1u8, 0x23], vec![1u8, 0x23]) ]));
 }